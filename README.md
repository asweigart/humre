--- conflicted
+++ resolved
@@ -196,15 +196,9 @@
 |----------------------------|---------------------|------------------|
 | `optional_group('A')` | `optional(group('A'))` | `'(A)?'` |
 | `optional_noncap_group('A')` | `optional(noncap_group('A'))` | `'(?:A)?'` |
-<<<<<<< HEAD
-| `group_either('A')` | `group(either('A', 'B', 'C'))` | `'(A|B|C)'` |
-| `noncap_group_either('A')` | `noncap_group(either('A', 'B', 'C'))` | `'(?:A|B|C)'` |
+| `group_either('A')` | `group(either('A', 'B', 'C'))` | `'(A\|B\|C)'` |
+| `noncap_group_either('A')` | `noncap_group(either('A', 'B', 'C'))` | `'(?:A\|B\|C)'` |
 | `group_exactly('A')` | `group(exactly(3, 'A'))` | `'(A){3}'` |
-=======
-| `group_either('A')` | `noncap_group(either('A', 'B', 'C'))` | `'(A\|B\|C)'` |
-| `noncap_group_either('A')` | `noncap_group(either('A', 'B', 'C'))` | `'(?:A\|B\|C)'` |
-| `group_exactly('A')` | `noncap_group(exactly(3, 'A'))` | `'(A){3}'` |
->>>>>>> 2a37847d
 | `noncap_group_exactly('A')` | `noncap_group(exactly(3, 'A'))` | `'(?:A){3}'` |
 | `group_between('A')` | `group(between(3, 5, 'A'))` | `'(A){3,5}'` |
 | `noncap_group_between('A')` | `noncap_group(between(3, 5, 'A'))` | `'(?:A){3,5}'` |
